import logging

import gin.tf

from .blocks import FullyConnected, NeuralDecoder, NeuralEncoder, StochasticNeuralDecoder, Recurrent, \
    RecurrentEncoder, RecurrentDecoder, RGenerator, RDiscriminator, CDiscriminator, CGenerator, tf
from utils.tf_utils import sequence_loss, clip_grads, regr_metrics, summary_op, mask_output, reg_rnn, which_loss, \
    sn_block, get_z, train_fn


class Base(object):
    def __init__(self, input_shapes, config, scope="model"):
        self._input_shapes = input_shapes
        self._output_shape = input_shapes[1][-1]
        self._seq_len = input_shapes[0][0]
        self._pred_len = input_shapes[1][0]
        self._scope = scope
        self._config = config
        self._summary_dict = {}
        self._vars = []
        self._to_fetch = {}
        self._to_feed = {}
        self._built = False
        self._global_step = None

    def build(self, *args, **kwargs):
        self._global_step = tf.Variable(initial_value=0, dtype=tf.int32, name="global_step", trainable=False)
        self._ph_op()
        self._graph_op(*args, **kwargs)
        self._predict_op()
        self._vars = tf.trainable_variables()
        self._loss_op()
        self._train_op()
        self._summary_op()
        self._built = True
        tf.logging.log(logging.INFO, "Built model with scope {}".format(self._scope))

    def _ph_op(self):
        with tf.name_scope("init_ph"):
            x, y, y_feature = self._input_shapes

            # x driving series
            self.x = tf.placeholder(dtype=tf.float32, shape=(None,) + x, name='x')
            # future values of driving series
            self.y = tf.placeholder(dtype=tf.float32, shape=(None,) + y, name='y')
            # future values of the ancillary series
            self.y_features = tf.placeholder(dtype=tf.float32, shape=(None,) + y_feature, name='y_features')

            self.mu = tf.placeholder_with_default(0., shape=(), name='mu')
            self.std = tf.placeholder_with_default(1., shape=(), name='std')

            self.keep_prob = tf.placeholder_with_default(1., shape=(), name='keep_prob')
            self.is_training = tf.placeholder_with_default(True, shape=(), name='is_training')
            self.gen_len = tf.placeholder_with_default(1, shape=(), name='gen_len')
            self.flag = tf.placeholder(shape=(), dtype=tf.bool)

    def _build_op(self, *args, **kwargs):
        return

    def _graph_op(self, *args, **kwargs):
        with tf.variable_scope(self._scope, reuse=False):
            self._build_op(*args, **kwargs)

    def _predict_op(self):
        with tf.name_scope("predict_op"):
            self.y_hat = self.h

    def _loss_op(self):
        with tf.name_scope("loss_op"):

            weights = tf.ones_like(self.y, name='weights')
            self.loss = sequence_loss(self.y_hat, self.y, weights=weights, loss_fn=which_loss(self._config.loss))
            self._summary_dict.update({"loss": self.loss})

            if hasattr(self, '_reg'):
                reg = tf.reduce_sum(self._reg)
                self.loss += reg
                self._summary_dict.update({"loss": self.loss, "reg": reg})
            else:
                self._summary_dict.update({"loss": self.loss})

    @gin.configurable
    def _train_op(self):
        with tf.name_scope("train_op"):
            opt = train_fn(global_step=self._global_step)
            gvs, norm = clip_grads(self.loss, self.vars)

            # self.train = opt.apply_gradients(gvs, global_step=self._global_step)
            self.train = opt.minimize(self.loss, var_list=self.vars, global_step=self._global_step)
            self._summary_dict.update({"norm": norm})

    def _summary_op(self):
        with tf.name_scope("summary_op"):
            # self._summary_list += tf.get_collection(tf.GraphKeys.TRAINABLE_VARIABLES)
            metrics = regr_metrics(y=self.y, y_hat=self.y_hat)
            metrics = {k: tf.reduce_mean(v) for k, v in metrics.items()}
            self._summary_dict.update(metrics)
            self.summary = summary_op(t_dict=self._summary_dict)

    def _project_output(self, h):
        if self._pred_len != self._seq_len:
            h = mask_output(h, pred_len=self._pred_len, seq_len=self._seq_len)
        return h

    @property
    def vars(self):
        return self._vars

    @property
    def global_step(self):
        return self._global_step

    @property
    def fetch_summary(self):
        return self._summary_dict

    @property
    def fetch_all(self):
        return self._to_fetch

    @property
    def config(self):
        return self._config

    @property
    def scope(self):
        return self._scope


class Dense(Base):
    def __init__(self, input_shapes, config):
        super(Dense, self).__init__(input_shapes, config=config, scope="dense")

    def _build_op(self):
        h = FullyConnected(output_shape=self._output_shape, scope=self._scope)(self.x, self.keep_prob)

        h = tf.layers.dense(tf.concat([h, self.y_features], axis=2), units=128, activation=tf.nn.tanh)
        h = tf.layers.dense(h, units=1, activation=None)

        self.h = self._project_output(h)


class SeriesNet(Base):
    def __init__(self, input_shapes, config):
        super(SeriesNet, self).__init__(input_shapes, config=config, scope="seriesnet")

        self._dilation = [2 ** idx for idx in range(self._config.d_rate)]

    def _build_op(self):
        h = self.x
        skips = []
        for d in self._dilation:
            h, skip = sn_block(h,
                               filters=self._config.filters,
                               kernel_size=self._config.kernel_size,
                               dilation=d,
                               scope="sn_block_{}".format(d))
            skips.append(skip)
            # may apply dropout to latest skip connection

        h = tf.add_n(skips)
        h = tf.nn.leaky_relu(h, alpha=0.1)
        self.h = self._project_output(h)


@gin.configurable
class CNP(Base):
    """The CNP model."""

    def __init__(self, input_shapes, config, cp=12, sample_cp=True, scope="cnp"):
        super(CNP, self).__init__(input_shapes, config, scope)
        self._cp = cp
        self._sample_cp = sample_cp

    @staticmethod
    def sample(samples, minval=3, maxval=24):
        return tf.distributions.Categorical(probs=(1 / (maxval - minval),) * (maxval - minval)).sample(samples)

    def _split(self):
        if self._sample_cp:
            idxs = self._sample(samples=self._cp, maxval=self._config.seq_len)
            c_x = tf.gather(self.x[:, :, 1:], idxs)
            c_y = tf.gather(self.x[:, :, :1], idxs)
        else:
            c_x = self.x[:, :self._cp, 1:]
            c_y = self.x[:, :self._cp, :1]
        return c_x, c_y

    def _build_op(self):

        x = self.x[:, :, 1:]
        c_x, c_y = self._split()

        r = NeuralEncoder(output_shape=None, scope="encoder")(c_x, c_y, keep_prob=self.keep_prob)

        r = tf.tile(r[:, None, :], (1, self.y_features.get_shape().as_list()[1], 1))
        h = tf.layers.dense(tf.concat([r, self.y_features], axis=2), units=128, activation=tf.nn.tanh)
        h = tf.layers.dense(h, units=1, activation=None)
        r = tf.reduce_mean(h, axis=1)

        self.d = NeuralDecoder(scope="decoder")(r, x, keep_prob=self.keep_prob)

        self.h = self.d.loc

    def _loss_op(self):
        self.loss = -tf.reduce_mean(self.d.log_prob(self.y))
        self._summary_dict.update({"loss": self.loss})


@gin.configurable
class NP(CNP):
    def __init__(self, input_shape, config, z_samples=1, latent=4, scope='np'):
        super(NP, self).__init__(input_shape, config, scope=scope)
        self.z_samples = z_samples
        self.latent = latent

    def _build_op(self):
        with tf.variable_scope(self._scope):
            c_x, c_y = self._split()
            x = self.x[:, :, 1:]
            y = self.x[:, :, :1]

            r = NeuralEncoder(scope="encoder")(c_x, c_y)
            self.c_z = get_z(r, self.latent, dist="normal")

            z = NeuralEncoder(scope="encoder")(x, y)
            self.z = get_z(z, latent_shape=self.latent)

            r = self.c_z.sample(self.z_samples)
            # r = tf.transpose(r, (1, 0, 2))
            # r = tf.reduce_mean(r, axis=1)

            self.d = StochasticNeuralDecoder(scope="decoder")(r, x)
            self.h = self.d.loc

    def _loss_op(self):
        kl = tf.reduce_sum(self.z.kl_divergence(self.c_z))
        log_lik = -tf.reduce_mean(self.d.log_prob(self.y))
        self.loss = log_lik + kl
        self._summary_dict.update({"loss": log_lik, "kl": kl})


class RNN(Base):
    def __init__(self, input_shapes, config, scope="rnn"):
        super(RNN, self).__init__(input_shapes, config=config, scope=scope)

    def _build_op(self):
        h = self.embedding(self.x, 128)

        encoder_output, encoder_state, states = Recurrent(output_shape=self._output_shape)(h, keep_prob=self.keep_prob)

        encoder_output = tf.layers.dense(tf.concat([encoder_output, self.y_features], axis=2), units=self._output_shape,
                                         activation=None)

        self.h = self._project_output(encoder_output)
        self._reg = self.reg_op([states])

    @classmethod
    def reg_op(cls, tensors):
        return reg_rnn(tensors)

    @classmethod
    def embedding(cls, h, units=None, kernel_size=None):
        with tf.variable_scope("embedding", reuse=tf.AUTO_REUSE):
            if units == 0:
                return h
            if kernel_size is not None:
                h = conv1d(h, filters=units, kernel_size=kernel_size, act=tf.nn.tanh)
            else:
                h = tf.layers.dense(h, units=units, activation=tf.nn.tanh,
                                    kernel_initializer=tf.variance_scaling_initializer)
            return h


@gin.configurable
class Seq2Seq(RNN):
    def __init__(self, input_shapes, config, encoder_attn=None, decoder_attn=None, scope="seq2seq"):
        super(Seq2Seq, self).__init__(input_shapes, config=config, scope=scope)
        self._encoder_attn = encoder_attn
        self._decoder_attn = decoder_attn


    def _build_op(self):
        h = tf.layers.dense(self.x, units=128)

<<<<<<< HEAD
        encoder = RecurrentEncoder(output_shape=None, scope="encoder", attn=self._attn)
=======
        encoder = RecurrentEncoder(output_shape=None, scope="encoder", attn=self._encoder_attn)
>>>>>>> cf5680c2
        encoder_output, encoder_state, encoder_states = encoder(h, keep_prob=self.keep_prob)

        decoder = RecurrentDecoder(output_shape=self._output_shape, seq_len=self._pred_len, attn=self._decoder_attn,
                                   scope="decoder")

        decoder_output, decoder_state, decoder_states = decoder(x=self.x[:, -1, :1],
                                                                keep_prob=self.keep_prob,
                                                                encoder_states=encoder_states,
                                                                init_state=encoder_state,
                                                                y_features=self.y_features)
        self.h = self._project_output(decoder_output)

        self._reg = self.reg_op([encoder_states, decoder_states])


class DARNN(Seq2Seq):
    def __init__(self, input_shapes, config, scope="darnn"):
        super(DARNN, self).__init__(input_shapes, config=config, encoder_attn="input_attn", decoder_attn="time_attn",
                                    scope=scope)
        self._config = config


@gin.configurable
class CGAN(Base):
    def __init__(self, input_shapes, config, latent=4, g_lr=1e-3, d_lr=1e-1, scope="cgan"):
        super(CGAN, self).__init__(input_shapes, config, scope=scope)
        self.latent = latent
        self.g_lr = g_lr
        self.d_lr = d_lr

    def _build_op(self):
        batch_size = tf.shape(self.y)[0]
        seq_len = self.y.get_shape().as_list()[1]
        x_shape = self.y.get_shape().as_list()[2]
        shape = [batch_size, seq_len, self.latent]
        z = tf.distributions.Normal(loc=0., scale=1.).sample(sample_shape=shape)

        g = CGenerator(output_shape=x_shape, scope="generator")
        x_fake = g(z)
        x_fake = tf.nn.tanh(x_fake)
        d = CDiscriminator(output_shape=1, scope="discriminator")  # 2 classes true or false
        self._true_d = d(self.y)
        self._fake_d = d(x_fake)
        self.h = x_fake[:, :, :1]
        self.x_fake = x_fake
        self.d = d

    @classmethod
    def _reg(cls, batch_size, d, x, x_fake, beta=1e-1):
        alpha = tf.random_uniform(shape=[batch_size, 1], minval=0., maxval=1.)
        interpolates = alpha * x + (1 - alpha) * x_fake
        int_d = d(interpolates)
        gradients = tf.gradients(int_d, [interpolates])[0]

        slopes = tf.sqrt(tf.reduce_sum(tf.square(gradients), reduction_indices=[1]))
        return beta * tf.reduce_mean((slopes - 1) ** 2)

    @classmethod
    def _gen_norm(cls, y, y_hat):
        return tf.norm(y - y_hat)

    def _loss_op(self):
        with tf.name_scope("loss_op"):
            self.d_loss = tf.reduce_mean(self._fake_d) - tf.reduce_mean(self._true_d)
            self.g_loss = -tf.reduce_mean(self._fake_d)

            # reg = self._reg(tf.shape(self.x)[0], self.d, self.x, self.x_fake)
            # self.d_loss += reg
            self.loss = [self.d_loss, self.g_loss]

    def _train_op(self):
        with tf.name_scope("train_op"):
            d_opt = tf.train.GradientDescentOptimizer(self.d_lr)
            var_list = tf.trainable_variables(self.scope + "/discriminator")

            gvs, d_norm = clip_grads(self.d_loss, var_list)
            self.d_train = d_opt.minimize(self.d_loss, var_list=var_list, global_step=self._global_step)

            g_opt = tf.train.AdamOptimizer(self.g_lr)
            var_list = tf.trainable_variables(self.scope + "/generator")

            gvs, g_norm = clip_grads(self.g_loss, var_list)
            self.g_train = g_opt.minimize(self.g_loss, var_list=var_list, global_step=self._global_step)

            # g_train = g_opt.apply_gradients(gvs, global_step=self._global_step)

            self.train = tf.cond(self.flag, lambda: self.g_train, lambda: self.d_train)

            self._summary_dict.update(
                {"distance": self._gen_norm(self.x_fake, self.y),
                 "g_norm": g_norm,
                 "d_norm": d_norm,
                 "g_loss": self.g_loss,
                 "d_loss": self.d_loss
                 })


class RGAN(CGAN):
    def __init__(self, input_shapes, config, scope="rgan"):
        super(RGAN, self).__init__(input_shapes, config, scope=scope)

    def _build_op(self):
        batch_size = tf.shape(self.y)[0]
        seq_len = self.y.get_shape()[1]
        y_shape = self.y.get_shape()[2]
        y = self.y

        shape = [batch_size, seq_len, self.latent]
        z = tf.distributions.Normal(loc=0., scale=1.).sample(sample_shape=shape)
        # z = tf.concat([z, x_features], axis=2)
        g = RGenerator(output_shape=y_shape, scope="generator")
        x_fake, _, _ = g(z, keep_prob=self.keep_prob)
        x_fake = tf.nn.tanh(x_fake)  # i guess this is to bound the output of the lstm
        d = RDiscriminator(output_shape=1, scope="discriminator")

        self._true_d, _, _ = d(y)
        self._fake_d, _, _ = d(x_fake)
        self.h = x_fake[:, :, :1]
        self.x_fake = x_fake

    def _loss_op(self):
        with tf.name_scope("loss_op"):
            # labels = tf.distributions.Uniform(low=0.7, high=1.2).sample(tf.shape(self._true_d))
            labels = tf.ones_like(self._true_d)
            d_loss_true = tf.reduce_mean(tf.nn.sigmoid_cross_entropy_with_logits(
                logits=self._true_d, labels=labels,
            ))

            # labels = tf.distributions.Uniform(low=0., high=0.3).sample(tf.shape(self._fake_d))
            labels = tf.zeros_like(self._fake_d)
            d_loss_fake = tf.reduce_mean(tf.nn.sigmoid_cross_entropy_with_logits(
                logits=self._fake_d, labels=labels
            ))

            self.d_loss = d_loss_true + d_loss_fake

            self.g_loss = tf.reduce_mean(tf.nn.sigmoid_cross_entropy_with_logits(
                logits=self._fake_d, labels=tf.ones_like(self._fake_d)
            ))
            self.loss = [self.d_loss, self.g_loss]


class CRGAN(RGAN):
    def __init__(self, input_shapes, config, scope="crgan"):
        super(CRGAN, self).__init__(input_shapes, config, scope=scope)

    def _build_op(self):
        batch_size = tf.shape(self.y)[0]
        seq_len = self.y.get_shape()[1]
        y_shape = self.y.get_shape()[2]
        y = self.y

        shape = [batch_size, seq_len, self.latent]
        z = tf.distributions.Normal(loc=0., scale=1.).sample(sample_shape=shape)
        z = tf.concat([z, self.y_features], axis=2)
        g = RGenerator(output_shape=y_shape, scope="generator")
        x_fake, _, _ = g(z, keep_prob=self.keep_prob)
        x_fake = tf.nn.tanh(x_fake)  # i guess this is to bound the output of the lstm
        d = RDiscriminator(output_shape=1, scope="discriminator")

        self._true_d, _, _ = d(tf.concat([y, self.y_features], axis=2))
        self._fake_d, _, _ = d(tf.concat([x_fake, self.y_features], axis=2))
        self.h = x_fake[:, :, :1]
        self.x_fake = x_fake<|MERGE_RESOLUTION|>--- conflicted
+++ resolved
@@ -283,11 +283,7 @@
     def _build_op(self):
         h = tf.layers.dense(self.x, units=128)
 
-<<<<<<< HEAD
-        encoder = RecurrentEncoder(output_shape=None, scope="encoder", attn=self._attn)
-=======
         encoder = RecurrentEncoder(output_shape=None, scope="encoder", attn=self._encoder_attn)
->>>>>>> cf5680c2
         encoder_output, encoder_state, encoder_states = encoder(h, keep_prob=self.keep_prob)
 
         decoder = RecurrentDecoder(output_shape=self._output_shape, seq_len=self._pred_len, attn=self._decoder_attn,
